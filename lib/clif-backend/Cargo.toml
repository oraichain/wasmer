[package]
name = "wasmer-clif-backend"
version = "0.14.1"
description = "Wasmer runtime Cranelift compiler backend"
license = "MIT"
authors = ["The Wasmer Engineering Team <engineering@wasmer.io>"]
repository = "https://github.com/wasmerio/wasmer"
keywords = ["wasm", "webassembly", "compiler", "JIT", "AOT"]
categories = ["wasm"]
edition = "2018"
readme = "README.md"

[dependencies]
wasmer-runtime-core = { path = "../runtime-core", version = "0.14.1" }
cranelift-native = "0.59.0"
cranelift-codegen = "0.59.0"
cranelift-entity = "0.59.0"
cranelift-frontend = { package = "wasmer-clif-fork-frontend", version = "0.59.0" } 
cranelift-wasm = { package = "wasmer-clif-fork-wasm", version = "0.59.0" }
target-lexicon = "0.10"
wasmparser = "0.51.3"
byteorder = "1.3.2"
nix = "0.15.0"
libc = "0.2.60"
rayon = "1.1"
wasm-debug = { optional = true, version = "0.1" }

# Dependencies for caching.
[dependencies.serde]
version = "1.0"
features = ["rc"]
[dependencies.serde_derive]
version = "1.0"
[dependencies.serde_bytes]
version = "0.11"
[dependencies.serde-bench]
version = "0.0.7"

[target.'cfg(windows)'.dependencies]
winapi = { version = "0.3", features = ["errhandlingapi", "minwindef", "minwinbase", "winnt"] }
<<<<<<< HEAD
wasmer-win-exception-handler = { path = "../win-exception-handler", version = "0.14.0" }

[features]
generate-debug-information = ["wasm-debug"]
=======
wasmer-win-exception-handler = { path = "../win-exception-handler", version = "0.14.1" }
>>>>>>> 73370b9d
<|MERGE_RESOLUTION|>--- conflicted
+++ resolved
@@ -38,11 +38,7 @@
 
 [target.'cfg(windows)'.dependencies]
 winapi = { version = "0.3", features = ["errhandlingapi", "minwindef", "minwinbase", "winnt"] }
-<<<<<<< HEAD
-wasmer-win-exception-handler = { path = "../win-exception-handler", version = "0.14.0" }
+wasmer-win-exception-handler = { path = "../win-exception-handler", version = "0.14.1" }
 
 [features]
-generate-debug-information = ["wasm-debug"]
-=======
-wasmer-win-exception-handler = { path = "../win-exception-handler", version = "0.14.1" }
->>>>>>> 73370b9d
+generate-debug-information = ["wasm-debug"]