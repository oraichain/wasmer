--- conflicted
+++ resolved
@@ -256,11 +256,7 @@
                 )
             }?;
 
-<<<<<<< HEAD
-        get_module_infos(&store, &tempdir, &atoms, object_format)?;
-=======
-        get_module_infos(&tempdir, &atoms)?;
->>>>>>> 464af8d9
+        get_module_infos(&store, &tempdir, &atoms)?;
         let mut entrypoint = get_entrypoint(&tempdir)?;
         create_header_files_in_dir(&tempdir, &mut entrypoint, &atoms, &self.precompiled_atom)?;
         link_exe_from_dir(
@@ -729,53 +725,11 @@
             }
             continue;
         }
-<<<<<<< HEAD
-        match object_format {
-            ObjectFormat::Symbols => {
-                let (engine, _) = compiler.get_engine_for_target(target.clone())?;
-                let engine_inner = engine.inner();
-                let compiler = engine_inner.compiler()?;
-                let features = engine_inner.features();
-                let tunables = engine.tunables();
-                let (module_info, obj, _, _) = Artifact::generate_object(
-                    compiler,
-                    data,
-                    Some(prefix.as_str()),
-                    target,
-                    tunables,
-                    features,
-                )?;
-                module_infos.insert(atom_name, module_info);
-                // Write object file with functions
-                let mut writer = BufWriter::new(File::create(&output_object_path)?);
-                obj.write_stream(&mut writer)
-                    .map_err(|err| anyhow::anyhow!(err.to_string()))?;
-                writer.flush()?;
-            }
-            ObjectFormat::Serialized => {
-                let (store, _) = compiler.get_store_for_target(target.clone())?;
-                let module_name = ModuleMetadataSymbolRegistry {
-                    prefix: prefix.clone(),
-                }
-                .symbol_to_name(wasmer_types::Symbol::Metadata);
-                let module = Module::from_binary(&store, data).context("failed to compile Wasm")?;
-                let bytes = module.serialize()?;
-                let mut obj = get_object_for_target(target.triple())?;
-                emit_serialized(&mut obj, &bytes, target.triple(), &module_name)?;
-
-                let mut writer = BufWriter::new(File::create(&output_object_path)?);
-                obj.write_stream(&mut writer)
-                    .map_err(|err| anyhow::anyhow!(err.to_string()))?;
-                writer.flush()?;
-            }
-        }
-=======
-        let (store, _) = compiler.get_store_for_target(target.clone())?;
-        let engine = store.engine();
+        let (engine, _) = compiler.get_engine_for_target(target.clone())?;
         let engine_inner = engine.inner();
         let compiler = engine_inner.compiler()?;
         let features = engine_inner.features();
-        let tunables = store.tunables();
+        let tunables = engine.tunables();
         let (module_info, obj, _, _) = Artifact::generate_object(
             compiler,
             data,
@@ -790,7 +744,6 @@
         obj.write_stream(&mut writer)
             .map_err(|err| anyhow::anyhow!(err.to_string()))?;
         writer.flush()?;
->>>>>>> 464af8d9
     }
 
     Ok(module_infos)
