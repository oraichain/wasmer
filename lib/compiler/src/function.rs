//! A `Compilation` contains the compiled function bodies for a WebAssembly
//! module (`CompiledFunction`).
//!
//! The `CompiledFunction` will be used mainly by different frontends:
//! * `jit`: to generate a JIT
//! * `obj`: to generate a native object

use crate::section::{CustomSection, SectionIndex};
use crate::std::vec::Vec;
use crate::trap::TrapInformation;
use crate::{CompiledFunctionUnwindInfo, FunctionAddressMap, JumpTableOffsets, Relocation};
use serde::{Deserialize, Serialize};

use wasm_common::entity::PrimaryMap;
use wasm_common::LocalFuncIndex;

<<<<<<< HEAD
type FunctionBody = Vec<u8>;

/// The frame info for a Compiled function.
///
/// This structure is only used for reconstructing
/// the frame information after a `Trap`.
#[derive(Serialize, Deserialize, Debug, Clone, PartialEq, Eq, Default)]
pub struct CompiledFunctionFrameInfo {
    /// The traps (in the body)
    pub traps: Vec<TrapInformation>,

    /// The address map.
    pub address_map: FunctionAddressMap,
}

=======
>>>>>>> 393f17ba
/// The result of compiling a WebAssembly function.
///
/// This structure only have the compiled information data
/// (function bytecode body, relocations, traps, jump tables
/// and unwind information).
#[derive(Serialize, Deserialize, Debug, Clone, PartialEq, Eq)]
pub struct CompiledFunction {
    /// The function body.
    #[serde(with = "serde_bytes")]
    pub body: Vec<u8>,

    /// The relocations (in the body)
    pub relocations: Vec<Relocation>,

    /// The jump tables offsets (in the body).
    pub jt_offsets: JumpTableOffsets,

    /// The unwind information.
    pub unwind_info: CompiledFunctionUnwindInfo,

    /// The frame information.
    pub frame_info: CompiledFunctionFrameInfo,
}

/// The compiled functions map (index in the Wasm -> function)
pub type Functions = PrimaryMap<LocalFuncIndex, CompiledFunction>;

/// The custom sections for a Compilation.
pub type CustomSections = PrimaryMap<SectionIndex, CustomSection>;

/// The result of compiling a WebAssembly module's functions.
#[derive(Deserialize, Serialize, Debug, PartialEq, Eq)]
pub struct Compilation {
    /// Compiled code for the function bodies.
    functions: Functions,
    /// Custom sections for the module.
    /// It will hold the data, for example, for constants used in a
    /// function, global variables, rodata_64, hot/cold function partitioning, ...
    custom_sections: CustomSections,
}

impl Compilation {
    /// Creates a compilation artifact from a contiguous function buffer and a set of ranges
<<<<<<< HEAD
    pub fn new(functions: Functions) -> Self {
        Self { functions }
    }

    /// Allocates the compilation result with the given function bodies.
    pub fn from_buffer(
        buffer: Vec<u8>,
        functions: impl IntoIterator<
            Item = (
                Range<usize>,
                JumpTableOffsets,
                Range<usize>,
                Vec<Relocation>,
                Vec<TrapInformation>,
                FunctionAddressMap,
            ),
        >,
    ) -> Self {
        Self::new(
            functions
                .into_iter()
                .map(
                    |(body_range, jt_offsets, unwind_range, relocations, traps, address_map)| {
                        CompiledFunction {
                            body: buffer[body_range].to_vec(),
                            jt_offsets,
                            unwind_info: CompiledFunctionUnwindInfo::Windows(
                                buffer[unwind_range].to_vec(),
                            ),
                            relocations,
                            frame_info: CompiledFunctionFrameInfo { address_map, traps },
                        }
                    },
                )
                .collect(),
        )
=======
    pub fn new(functions: Functions, custom_sections: CustomSections) -> Self {
        Self {
            functions,
            custom_sections,
        }
>>>>>>> 393f17ba
    }

    /// Gets the bytes of a single function
    pub fn get(&self, func: LocalFuncIndex) -> &CompiledFunction {
        &self.functions[func]
    }

    /// Gets the number of functions defined.
    pub fn len(&self) -> usize {
        self.functions.len()
    }

    /// Returns whether there are no functions defined.
    pub fn is_empty(&self) -> bool {
        self.functions.is_empty()
    }

    /// Gets functions jump table offsets.
    pub fn get_relocations(&self) -> PrimaryMap<LocalFuncIndex, Vec<Relocation>> {
        self.functions
            .iter()
            .map(|(_, func)| func.relocations.clone())
            .collect::<PrimaryMap<LocalFuncIndex, _>>()
    }

    /// Gets functions jump table offsets.
    pub fn get_jt_offsets(&self) -> PrimaryMap<LocalFuncIndex, JumpTableOffsets> {
        self.functions
            .iter()
            .map(|(_, func)| func.jt_offsets.clone())
            .collect::<PrimaryMap<LocalFuncIndex, _>>()
    }

    /// Gets functions address maps.
    pub fn get_address_maps(&self) -> PrimaryMap<LocalFuncIndex, FunctionAddressMap> {
        self.functions
            .iter()
            .map(|(_, func)| func.frame_info.address_map.clone())
            .collect::<PrimaryMap<LocalFuncIndex, _>>()
    }

    /// Gets functions jump table offsets.
    pub fn get_traps(&self) -> PrimaryMap<LocalFuncIndex, Vec<TrapInformation>> {
        self.functions
            .iter()
            .map(|(_, func)| func.frame_info.traps.clone())
            .collect::<PrimaryMap<LocalFuncIndex, _>>()
    }
}

impl<'a> IntoIterator for &'a Compilation {
    type IntoIter = Iter<'a>;
    type Item = <Self::IntoIter as Iterator>::Item;

    fn into_iter(self) -> Self::IntoIter {
        Iter {
            iterator: self.functions.iter(),
        }
    }
}

pub struct Iter<'a> {
    iterator: <&'a Functions as IntoIterator>::IntoIter,
}

impl<'a> Iterator for Iter<'a> {
    type Item = &'a CompiledFunction;

    fn next(&mut self) -> Option<Self::Item> {
        self.iterator.next().map(|(_, b)| b)
    }
}<|MERGE_RESOLUTION|>--- conflicted
+++ resolved
@@ -14,7 +14,6 @@
 use wasm_common::entity::PrimaryMap;
 use wasm_common::LocalFuncIndex;
 
-<<<<<<< HEAD
 type FunctionBody = Vec<u8>;
 
 /// The frame info for a Compiled function.
@@ -30,8 +29,6 @@
     pub address_map: FunctionAddressMap,
 }
 
-=======
->>>>>>> 393f17ba
 /// The result of compiling a WebAssembly function.
 ///
 /// This structure only have the compiled information data
@@ -75,50 +72,11 @@
 
 impl Compilation {
     /// Creates a compilation artifact from a contiguous function buffer and a set of ranges
-<<<<<<< HEAD
-    pub fn new(functions: Functions) -> Self {
-        Self { functions }
-    }
-
-    /// Allocates the compilation result with the given function bodies.
-    pub fn from_buffer(
-        buffer: Vec<u8>,
-        functions: impl IntoIterator<
-            Item = (
-                Range<usize>,
-                JumpTableOffsets,
-                Range<usize>,
-                Vec<Relocation>,
-                Vec<TrapInformation>,
-                FunctionAddressMap,
-            ),
-        >,
-    ) -> Self {
-        Self::new(
-            functions
-                .into_iter()
-                .map(
-                    |(body_range, jt_offsets, unwind_range, relocations, traps, address_map)| {
-                        CompiledFunction {
-                            body: buffer[body_range].to_vec(),
-                            jt_offsets,
-                            unwind_info: CompiledFunctionUnwindInfo::Windows(
-                                buffer[unwind_range].to_vec(),
-                            ),
-                            relocations,
-                            frame_info: CompiledFunctionFrameInfo { address_map, traps },
-                        }
-                    },
-                )
-                .collect(),
-        )
-=======
     pub fn new(functions: Functions, custom_sections: CustomSections) -> Self {
         Self {
             functions,
             custom_sections,
         }
->>>>>>> 393f17ba
     }
 
     /// Gets the bytes of a single function
